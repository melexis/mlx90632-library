--- conflicted
+++ resolved
@@ -108,10 +108,6 @@
 #define MLX90632_EE_Ha      0x2481 /**< Ha customer calibration value register 16bit */
 #define MLX90632_EE_Hb      0x2482 /**< Hb customer calibration value register 16bit */
 
-<<<<<<< HEAD
-#define MLX90632_EE_MEAS_1      0x24E1 /**< Measurement settings 1 */
-#define MLX90632_EE_MEAS_2      0x24E2 /**< Measurement settings 2 */
-=======
 #define MLX90632_EE_MEDICAL_MEAS1      0x24E1 /**< Medical measurement 1 16bit */
 #define MLX90632_EE_MEDICAL_MEAS2      0x24E2 /**< Medical measurement 2 16bit */
 #define MLX90632_EE_EXTENDED_MEAS1     0x24F1 /**< Extended measurement 1 16bit */
@@ -119,7 +115,6 @@
 #define MLX90632_EE_EXTENDED_MEAS3     0x24F3 /**< Extended measurement 3 16bit */
 
 #define MLX90632_EE_REFRESH_RATE_MASK GENMASK(10, 8) /**< Refresh Rate Mask */
->>>>>>> 72a4772f
 
 /* Register addresses - volatile */
 #define MLX90632_REG_I2C_ADDR   0x3000 /**< Chip I2C address register */
@@ -189,7 +184,9 @@
 #define MLX90632_MEASUREMENT_TYPE_STATUS(mtyp_type) (mtyp_type & 0x7F) /**< Extract the measurement type from MTYP */
 #define MLX90632_MEASUREMENT_BURST_STATUS(mtyp_type) (mtyp_type & 0x80) /**< Extract the measurement burst/continuous type from MTYP */
 
-<<<<<<< HEAD
+#define MLX90632_MEAS_MAX_TIME 2000 /**< Maximum measurement time in ms for the lowest possible refresh rate */
+#define MLX90632_MAX_NUMBER_MESUREMENT_READ_TRIES 100 /**< Maximum number of read tries before quiting with timeout error */
+
 /* Refresh rates */
 typedef enum MLX90632_MEAS {
     MLX90632_MEAS_HZ_ERROR = -1,
@@ -202,10 +199,6 @@
     MLX90632_MEAS_HZ_32 = 6,
     MLX90632_MEAS_HZ_64 = 7,
 } MLX90632_MEAS;
-=======
-#define MLX90632_MEAS_MAX_TIME 2000 /**< Maximum measurement time in ms for the lowest possible refresh rate */
-#define MLX90632_MAX_NUMBER_MESUREMENT_READ_TRIES 100 /**< Maximum number of read tries before quiting with timeout error */
->>>>>>> 72a4772f
 
 /** Read raw ambient and object temperature
  *
@@ -388,23 +381,6 @@
  */
 double mlx90632_get_emissivity(void);
 
-<<<<<<< HEAD
-/** Sets the refresh rate of the sensor using the MLX90632_EE_MEAS_1 and MLX90632_EE_MEAS_2 registers
- *
- * @param[in] MLX90632_MEAS enum refresh rate to set
- *
- * @retval <0 Something went wrong. Consult errno.h for more details.
- */
-int32_t mlx90632_set_refreshRate(MLX90632_MEAS measRate);
-
-/** Gets the value in MLX90632_EE_MEAS_1 and converts it to the appropriate MLX90632_MEAS enum
- *
- * @retval MLX90632_MEAS_HZ_ERROR if there is an error
- * @retval refresh rate as the MLX90632_MEAS enum
- */
-MLX90632_MEAS mlx90632_get_refreshRate(void);
-
-=======
 /** Trigger start of burst measurement for mlx90632
  *
  * Trigger a single measurement cycle and wait for data to be ready. It does not read anything, just triggers and completes.
@@ -451,7 +427,21 @@
  * @note This function is using usleep so it is blocking!
  */
 int32_t mlx90632_addressed_reset(void);
->>>>>>> 72a4772f
+/** Sets the refresh rate of the sensor using the MLX90632_EE_MEAS_1 and MLX90632_EE_MEAS_2 registers
+ *
+ * @param[in] MLX90632_MEAS enum refresh rate to set
+ *
+ * @retval <0 Something went wrong. Consult errno.h for more details.
+ */
+int32_t mlx90632_set_refreshRate(MLX90632_MEAS measRate);
+
+/** Gets the value in MLX90632_EE_MEAS_1 and converts it to the appropriate MLX90632_MEAS enum
+ *
+ * @retval MLX90632_MEAS_HZ_ERROR if there is an error
+ * @retval refresh rate as the MLX90632_MEAS enum
+ */
+MLX90632_MEAS mlx90632_get_refreshRate(void);
+
 ///@}
 
 #ifdef TEST
