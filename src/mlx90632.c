/**
 * @file mlx90632.c
 * @brief MLX90632 driver with virtual i2c communication
 * @internal
 *
 * @copyright (C) 2017 Melexis N.V.
 *
 * Licensed under the Apache License, Version 2.0 (the "License");
 * you may not use this file except in compliance with the License.
 * You may obtain a copy of the License at
 *
 *     http://www.apache.org/licenses/LICENSE-2.0
 *
 * Unless required by applicable law or agreed to in writing, software
 * distributed under the License is distributed on an "AS IS" BASIS,
 * WITHOUT WARRANTIES OR CONDITIONS OF ANY KIND, either express or implied.
 * See the License for the specific language governing permissions and
 * limitations under the License.
 *
 * @endinternal
 *
 * @details
 *
 * @addtogroup mlx90632_private MLX90632 Internal library functions
 * @{
 *
 */
#include <stdint.h>
#include <math.h>
#include <errno.h>

#include "mlx90632.h"
#include "mlx90632_depends.h"

#define POW10 10000000000LL

#ifndef VERSION
#define VERSION "test"
#endif

static const char mlx90632version[] __attribute__((used)) = { VERSION };

#ifndef STATIC
#define STATIC static
#endif

int mlx90632_start_measurement(void)
{
    int ret, tries = MLX90632_MAX_NUMBER_MESUREMENT_READ_TRIES;
    uint16_t reg_status;

    ret = mlx90632_i2c_read(MLX90632_REG_STATUS, &reg_status);
    if (ret < 0)
        return ret;

    ret = mlx90632_i2c_write(MLX90632_REG_STATUS, reg_status & (~MLX90632_STAT_DATA_RDY));
    if (ret < 0)
        return ret;

    while (tries-- > 0)
    {
        ret = mlx90632_i2c_read(MLX90632_REG_STATUS, &reg_status);
        if (ret < 0)
            return ret;
        if (reg_status & MLX90632_STAT_DATA_RDY)
            break;
        /* minimum wait time to complete measurement
         * should be calculated according to refresh rate
         * atm 10ms - 11ms
         */
        usleep(10000, 11000);
    }

    if (tries < 0)
    {
        // data not ready
        return -ETIMEDOUT;
    }

    return (reg_status & MLX90632_STAT_CYCLE_POS) >> 2;
}

/** Based on @link mlx90632_start_measurement @endlink return value fill channel_new and channel_old
 * variables with proper values. This is to provide a bit more flexibility in case other channels are
 * returned and need a bit more mingeling than usual maths can provide.
 *
 * So far there are just two use cases. If returned value is not 1 or 2, it will leave channel_new
 * and channel_old unassigned.
 *
 * @param[in] ret @link mlx90632_start_measurement @endlink return value
 * @param[out] *channel_new Pointer to memory location where new channel value is stored
 * @param[out] *channel_old Pointer to memory location where old channel value is stored
 *
 * @retval 0 When both memory locations are updated as per ret
 * @retval -EINVAL channel_new and channel_old were not updated
 */
static int32_t mlx90632_channel_new_select(int32_t ret, uint8_t *channel_new, uint8_t *channel_old)
{
    switch (ret)
    {
        case 1:
            *channel_new = 1;
            *channel_old = 2;
            break;

        case 2:
            *channel_new = 2;
            *channel_old = 1;
            break;

        default:
            return -EINVAL;
    }
    return 0;
}

/** Read ambient raw old and new values based on @link mlx90632_start_measurement @endlink return value.
 *
 * Two i2c_reads are needed to obtain necessary raw ambient values from the sensor, as they are then
 * preprocessed before going to calculation functions. Because one value is newer than other (see @link
 * mlx90632_start_measurement @endlink) this function provides dynamics based on return value of the
 * @link mlx90632_start_measurement @endlink.
 *
 * @param[out] *ambient_new_raw Pointer to memory location where new ambient value from sensor is stored
 * @param[out] *ambient_old_raw Pointer to memory location where old ambient value from sensor is stored
 *
 * @retval 0 Successfully read both values
 * @retval <0 Something went wrong. Check errno.h for more details.
 */
STATIC int32_t mlx90632_read_temp_ambient_raw(int16_t *ambient_new_raw, int16_t *ambient_old_raw)
{
    int32_t ret;
    uint16_t read_tmp;

    ret = mlx90632_i2c_read(MLX90632_RAM_3(1), &read_tmp);
    if (ret < 0)
        return ret;
    *ambient_new_raw = (int16_t)read_tmp;

    ret = mlx90632_i2c_read(MLX90632_RAM_3(2), &read_tmp);
    if (ret < 0)
        return ret;
    *ambient_old_raw = (int16_t)read_tmp;

    return ret;
}

/** Read object raw old and new values based on @link mlx90632_start_measurement @endlink return value.
 *
 * Four i2c_reads are needed to obtain necessary raw object values from the sensor. These values are grouped per new
 * and old and then averaged before return of the function. After that they are then preprocessed before going to
 * calculation functions. Because one value is newer than other (see @link mlx90632_start_measurement @endlink) this
 * function provides dynamics based on return value of the @link mlx90632_start_measurement @endlink.
 *
 * @param[in] start_measurement_ret Return value of @link mlx90632_start_measurement @endlink
 * @param[out] *object_new_raw Pointer to memory location where average of new object values from sensor is stored
 * @param[out] *object_old_raw Pointer to memory location where average of old object values from sensor is stored
 *
 * @retval 0 Successfully read both values
 * @retval <0 Something went wrong. Check errno.h for more details.
 */
STATIC int32_t mlx90632_read_temp_object_raw(int32_t start_measurement_ret,
                                             int16_t *object_new_raw, int16_t *object_old_raw)
{
    int32_t ret;
    uint16_t read_tmp;
    int16_t read;
    uint8_t channel, channel_old;

    ret = mlx90632_channel_new_select(start_measurement_ret, &channel, &channel_old);
    if (ret != 0)
        return -EINVAL;

    ret = mlx90632_i2c_read(MLX90632_RAM_2(channel), &read_tmp);
    if (ret < 0)
        return ret;

    read = (int16_t)read_tmp;

    ret = mlx90632_i2c_read(MLX90632_RAM_1(channel), &read_tmp);
    if (ret < 0)
        return ret;
    *object_new_raw = (read + (int16_t)read_tmp) / 2;

    ret = mlx90632_i2c_read(MLX90632_RAM_2(channel_old), &read_tmp);
    if (ret < 0)
        return ret;
    read = (int16_t)read_tmp;

    ret = mlx90632_i2c_read(MLX90632_RAM_1(channel_old), &read_tmp);
    if (ret < 0)
        return ret;
    *object_old_raw = (read + (int16_t)read_tmp) / 2;

    return ret;
}

int32_t mlx90632_read_temp_raw(int16_t *ambient_new_raw, int16_t *ambient_old_raw,
                               int16_t *object_new_raw, int16_t *object_old_raw)
{
    int32_t ret, start_measurement_ret;

    // trigger and wait for measurement to complete
    start_measurement_ret = mlx90632_start_measurement();
    if (start_measurement_ret < 0)
        return start_measurement_ret;

    /** Read new and old **ambient** values from sensor */
    ret = mlx90632_read_temp_ambient_raw(ambient_new_raw, ambient_old_raw);
    if (ret < 0)
        return ret;

    /** Read new and old **object** values from sensor */
    ret = mlx90632_read_temp_object_raw(start_measurement_ret, object_new_raw, object_old_raw);

    return ret;
}

int32_t mlx90632_read_temp_raw_burst(int16_t *ambient_new_raw, int16_t *ambient_old_raw,
                                     int16_t *object_new_raw, int16_t *object_old_raw)
{
    int32_t ret, start_measurement_ret;

    // trigger and wait for measurement to complete
    start_measurement_ret = mlx90632_start_measurement_burst();
    if (start_measurement_ret < 0)
        return start_measurement_ret;

    /** Read new and old **ambient** values from sensor */
    ret = mlx90632_read_temp_ambient_raw(ambient_new_raw, ambient_old_raw);
    if (ret < 0)
        return ret;

    /** Read new and old **object** values from sensor */
    ret = mlx90632_read_temp_object_raw(2, object_new_raw, object_old_raw);

    return ret;
}


/* DSPv5 */
double mlx90632_preprocess_temp_ambient(int16_t ambient_new_raw, int16_t ambient_old_raw, int16_t Gb)
{
    double VR_Ta, kGb;

    kGb = ((double)Gb) / 1024.0;

    VR_Ta = ambient_old_raw + kGb * (ambient_new_raw / (MLX90632_REF_3));
    return ((ambient_new_raw / (MLX90632_REF_3)) / VR_Ta) * 524288.0;
}

double mlx90632_preprocess_temp_object(int16_t object_new_raw, int16_t object_old_raw,
                                       int16_t ambient_new_raw, int16_t ambient_old_raw,
                                       int16_t Ka)
{
    double VR_IR, kKa;

    kKa = ((double)Ka) / 1024.0;

    VR_IR = ambient_old_raw + kKa * (ambient_new_raw / (MLX90632_REF_3));
    return ((((object_new_raw + object_old_raw) / 2) / (MLX90632_REF_12)) / VR_IR) * 524288.0;
}

double mlx90632_calc_temp_ambient(int16_t ambient_new_raw, int16_t ambient_old_raw, int32_t P_T,
                                  int32_t P_R, int32_t P_G, int32_t P_O, int16_t Gb)
{
    double Asub, Bsub, Ablock, Bblock, Cblock, AMB;

    AMB = mlx90632_preprocess_temp_ambient(ambient_new_raw, ambient_old_raw, Gb);

    Asub = ((double)P_T) / (double)17592186044416.0;
    Bsub = (double)AMB - ((double)P_R / (double)256.0);
    Ablock = Asub * (Bsub * Bsub);
    Bblock = (Bsub / (double)P_G) * (double)1048576.0;
    Cblock = (double)P_O / (double)256.0;

    return Bblock + Ablock + Cblock;
}

/** Iterative calculation of object temperature
 *
 * DSPv5 requires 3 iterations to reduce noise for object temperature. Since
 * each iteration requires same calculations this helper function is
 * implemented.
 *
 * @param[in] prev_object_temp previously calculated object temperature. If
 *                              there is no previously calculated temperature
 *                              input 25.0
 * @param[in] object object temperature from @link mlx90632_preprocess_temp_object @endlink
 * @param[in] TAdut ambient temperature coefficient
 * @param[in] Ga Register value on @link MLX90632_EE_Ga @endlink
 * @param[in] Fa Register value on @link MLX90632_EE_Fa @endlink
 * @param[in] Fb Register value on @link MLX90632_EE_Fb @endlink
 * @param[in] Ha Register value on @link MLX90632_EE_Ha @endlink
 * @param[in] Hb Register value on @link MLX90632_EE_Hb @endlink
 * @param[in] emissivity Value provided by user of the object emissivity
 *
 * @return Calculated object temperature for current iteration in milliCelsius
 */
static double mlx90632_calc_temp_object_iteration(double prev_object_temp, int32_t object, double TAdut,
                                                  int32_t Ga, int32_t Fa, int32_t Fb, int16_t Ha, int16_t Hb,
                                                  double emissivity)
{
    double calcedGa, calcedGb, calcedFa, TAdut4, first_sqrt;
    // temp variables
    double KsTAtmp, Alpha_corr;
    double Ha_customer, Hb_customer;


    Ha_customer = Ha / ((double)16384.0);
    Hb_customer = Hb / ((double)1024.0);
    calcedGa = ((double)Ga * (prev_object_temp - 25)) / ((double)68719476736.0);
    KsTAtmp = (double)Fb * (TAdut - 25);
    calcedGb = KsTAtmp / ((double)68719476736.0);
    Alpha_corr = (((double)(Fa * POW10)) * Ha_customer * (double)(1 + calcedGa + calcedGb)) /
                 ((double)70368744177664.0);
    calcedFa = object / (emissivity * (Alpha_corr / POW10));
    TAdut4 = (TAdut + 273.15) * (TAdut + 273.15) * (TAdut + 273.15) * (TAdut + 273.15);

    first_sqrt = sqrt(calcedFa + TAdut4);

    return sqrt(first_sqrt) - 273.15 - Hb_customer;
}

/** Iterative calculation of object temperature  when the environment temperature differs from the sensor temperature
 *
 * DSPv5 requires 3 iterations to reduce noise for object temperature. Since
 * each iteration requires same calculations this helper function is
 * implemented.
 *
 * @param[in] prev_object_temp previously calculated object temperature. If
 *                              there is no previously calculated temperature
 *                              input 25.0
 * @param[in] object object temperature from @link mlx90632_preprocess_temp_object @endlink
 * @param[in] TAdut ambient temperature coefficient
 * @param[in] TaTr4 compensation coefficient for reflected (environment) temperature. The compensation
 *                  coefficient is calculated from ambient temperature either from a sensor different than the MLX90632 or
 *                  acquired by other means.
 * @param[in] Ga Register value on @link MLX90632_EE_Ga @endlink
 * @param[in] Fa Register value on @link MLX90632_EE_Fa @endlink
 * @param[in] Fb Register value on @link MLX90632_EE_Fb @endlink
 * @param[in] Ha Register value on @link MLX90632_EE_Ha @endlink
 * @param[in] Hb Register value on @link MLX90632_EE_Hb @endlink
 * @param[in] emissivity Value provided by user of the object emissivity
 *
 * @return Calculated object temperature for current iteration in milliCelsius
 */
static double mlx90632_calc_temp_object_iteration_reflected(double prev_object_temp, int32_t object, double TAdut, double TaTr4,
                                                            int32_t Ga, int32_t Fa, int32_t Fb, int16_t Ha, int16_t Hb,
                                                            double emissivity)
{
    double calcedGa, calcedGb, calcedFa, first_sqrt;
    // temp variables
    double KsTAtmp, Alpha_corr;
    double Ha_customer, Hb_customer;

    Ha_customer = Ha / ((double)16384.0);
    Hb_customer = Hb / ((double)1024.0);
    calcedGa = ((double)Ga * (prev_object_temp - 25)) / ((double)68719476736.0);
    KsTAtmp = (double)Fb * (TAdut - 25);
    calcedGb = KsTAtmp / ((double)68719476736.0);
    Alpha_corr = (((double)(Fa * POW10)) * Ha_customer * (double)(1 + calcedGa + calcedGb)) /
                 ((double)70368744177664.0);
    calcedFa = object / (emissivity * (Alpha_corr / POW10));

    first_sqrt = sqrt(calcedFa + TaTr4);

    return sqrt(first_sqrt) - 273.15 - Hb_customer;
}

static double emissivity = 0.0;
void mlx90632_set_emissivity(double value)
{
    emissivity = value;
}

double mlx90632_get_emissivity(void)
{
    if (emissivity == 0.0)
    {
        return 1.0;
    }
    else
    {
        return emissivity;
    }
}

double mlx90632_calc_temp_object(int32_t object, int32_t ambient,
                                 int32_t Ea, int32_t Eb, int32_t Ga, int32_t Fa, int32_t Fb,
                                 int16_t Ha, int16_t Hb)
{
    double kEa, kEb, TAdut;
    double temp = 25.0;
    double tmp_emi = mlx90632_get_emissivity();
    int8_t i;

    kEa = ((double)Ea) / ((double)65536.0);
    kEb = ((double)Eb) / ((double)256.0);
    TAdut = (((double)ambient) - kEb) / kEa + 25;

    //iterate through calculations
    for (i = 0; i < 5; ++i)
    {
        temp = mlx90632_calc_temp_object_iteration(temp, object, TAdut, Ga, Fa, Fb, Ha, Hb, tmp_emi);
    }
    return temp;
}

double mlx90632_calc_temp_object_reflected(int32_t object, int32_t ambient, double reflected,
                                           int32_t Ea, int32_t Eb, int32_t Ga, int32_t Fa, int32_t Fb,
                                           int16_t Ha, int16_t Hb)
{
    double kEa, kEb, TAdut;
    double temp = 25.0;
    double tmp_emi = mlx90632_get_emissivity();
    double TaTr4;
    double ta4;
    int8_t i;

    kEa = ((double)Ea) / ((double)65536.0);
    kEb = ((double)Eb) / ((double)256.0);
    TAdut = (((double)ambient) - kEb) / kEa + 25;

    TaTr4 = reflected + 273.15;
    TaTr4 = TaTr4 * TaTr4;
    TaTr4 = TaTr4 * TaTr4;
    ta4 = TAdut + 273.15;
    ta4 = ta4 * ta4;
    ta4 = ta4 * ta4;
    TaTr4 = TaTr4 - (TaTr4 - ta4) / tmp_emi;

    //iterate through calculations
    for (i = 0; i < 5; ++i)
    {
        temp = mlx90632_calc_temp_object_iteration_reflected(temp, object, TAdut, TaTr4, Ga, Fa, Fb, Ha, Hb, tmp_emi);
    }
    return temp;
}

int32_t mlx90632_init(void)
{
    int32_t ret;
    uint16_t eeprom_version, reg_status;

    ret = mlx90632_i2c_read(MLX90632_EE_VERSION, &eeprom_version);
    if (ret < 0)
    {
        return ret;
    }

    if ((eeprom_version & 0x00FF) != MLX90632_DSPv5)
    {
        // this here can fail because of big/little endian of cpu/i2c
        return -EPROTONOSUPPORT;
    }

    ret = mlx90632_i2c_read(MLX90632_REG_STATUS, &reg_status);
    if (ret < 0)
        return ret;

    // Prepare a clean start with setting NEW_DATA to 0
    ret = mlx90632_i2c_write(MLX90632_REG_STATUS, reg_status & ~(MLX90632_STAT_DATA_RDY));
    if (ret < 0)
        return ret;

    if ((eeprom_version & 0x7F00) == MLX90632_XTD_RNG_KEY)
    {
        return ERANGE;
    }

    return 0;
}

<<<<<<< HEAD
static int32_t unlockEEProm()
{
    return mlx90632_i2c_write(0x3005, 0x554C);
}

static int32_t waitForEEPROMNotBusy()
{
    uint16_t reg_status;
    int32_t ret = mlx90632_i2c_read(MLX90632_REG_STATUS, &reg_status);

    while (ret >= 0 && reg_status & MLX90632_STAT_EE_BUSY)
    {
        ret = mlx90632_i2c_read(MLX90632_REG_STATUS, &reg_status);
    }

    return ret;
}

static int32_t writeEEPROM_withoutErasing(uint16_t address, uint16_t data)
{
    int32_t ret = unlockEEProm();

    if (ret < 0)
        return ret;
    ret = mlx90632_i2c_write(address, data);
    if (ret < 0)
        return ret;
    ret = waitForEEPROMNotBusy();

    return ret;
}

static int32_t writeEEPROM(uint16_t address, uint16_t data)
{
    int32_t ret = writeEEPROM_withoutErasing(address, 0x00);

    if (ret < 0)
        return ret;
    ret = writeEEPROM_withoutErasing(address, data);

    return ret;
}

int32_t mlx90632_set_refreshRate(MLX90632_MEAS measRate)
{
    uint16_t meas1, meas2;

    int32_t ret = mlx90632_i2c_read(MLX90632_EE_MEAS_1, &meas1);

    if (ret < 0)
        return ret;

    ret = writeEEPROM(MLX90632_EE_MEAS_1, (meas1 & 0xF8FF) | (measRate << 8));
    if (ret < 0)
        return ret;

    ret = mlx90632_i2c_read(MLX90632_EE_MEAS_2, &meas2);
    if (ret < 0)
        return ret;
    ret = writeEEPROM(MLX90632_EE_MEAS_2, (meas2 & 0xF8FF) | (measRate << 8));

    return ret;
}

MLX90632_MEAS mlx90632_get_refreshRate(void)
{
    int32_t ret;
    uint16_t meas1;

    ret = mlx90632_i2c_read(MLX90632_EE_MEAS_1, &meas1);
    if (ret < 0)
        return MLX90632_MEAS_HZ_ERROR;

    return (meas1 & 0x0700) >> 8;
=======
int32_t mlx90632_addressed_reset(void)
{
    int32_t ret;

    ret = mlx90632_i2c_write(0x3005, MLX90632_RESET_CMD);
    if (ret < 0)
        return ret;

    usleep(150, 200);

    return 0;
}

int32_t mlx90632_get_measurement_time(uint16_t meas)
{
    int32_t ret;
    uint16_t reg;

    ret = mlx90632_i2c_read(meas, &reg);
    if (ret < 0)
        return ret;

    reg &= MLX90632_EE_REFRESH_RATE_MASK;
    reg = reg >> 8;

    return MLX90632_MEAS_MAX_TIME >> reg;
}

int32_t mlx90632_calculate_dataset_ready_time(void)
{
    int32_t ret;
    int32_t refresh_time;

    ret = mlx90632_get_meas_type();
    if (ret < 0)
        return ret;

    if ((ret != MLX90632_MTYP_MEDICAL_BURST) && (ret != MLX90632_MTYP_EXTENDED_BURST))
        return -EINVAL;

    if (ret == MLX90632_MTYP_MEDICAL_BURST)
    {
        ret = mlx90632_get_measurement_time(MLX90632_EE_MEDICAL_MEAS1);
        if (ret < 0)
            return ret;

        refresh_time = ret;

        ret = mlx90632_get_measurement_time(MLX90632_EE_MEDICAL_MEAS2);
        if (ret < 0)
            return ret;

        refresh_time = refresh_time + ret;
    }
    else
    {
        ret = mlx90632_get_measurement_time(MLX90632_EE_EXTENDED_MEAS1);
        if (ret < 0)
            return ret;

        refresh_time = ret;

        ret = mlx90632_get_measurement_time(MLX90632_EE_EXTENDED_MEAS2);
        if (ret < 0)
            return ret;

        refresh_time = refresh_time + ret;

        ret = mlx90632_get_measurement_time(MLX90632_EE_EXTENDED_MEAS3);
        if (ret < 0)
            return ret;

        refresh_time = refresh_time + ret;
    }

    return refresh_time;
}

int32_t mlx90632_start_measurement_burst(void)
{
    int32_t ret;
    int tries = MLX90632_MAX_NUMBER_MESUREMENT_READ_TRIES;
    uint16_t reg;

    ret = mlx90632_i2c_read(MLX90632_REG_CTRL, &reg);
    if (ret < 0)
        return ret;

    reg |= MLX90632_START_BURST_MEAS;

    ret = mlx90632_i2c_write(MLX90632_REG_CTRL, reg);
    if (ret < 0)
        return ret;

    ret = mlx90632_calculate_dataset_ready_time();
    if (ret < 0)
        return ret;
    msleep(ret); /* Waiting for refresh of all the measurement tables */

    while (tries-- > 0)
    {
        ret = mlx90632_i2c_read(MLX90632_REG_STATUS, &reg);
        if (ret < 0)
            return ret;
        if ((reg & MLX90632_STAT_BUSY) == 0)
            break;
        /* minimum wait time to complete measurement
         * should be calculated according to refresh rate
         * atm 10ms - 11ms
         */
        usleep(10000, 11000);
    }

    if (tries < 0)
    {
        // data not ready
        return -ETIMEDOUT;
    }

    return 0;
>>>>>>> 72a4772f
}

///@}<|MERGE_RESOLUTION|>--- conflicted
+++ resolved
@@ -472,82 +472,6 @@
     return 0;
 }
 
-<<<<<<< HEAD
-static int32_t unlockEEProm()
-{
-    return mlx90632_i2c_write(0x3005, 0x554C);
-}
-
-static int32_t waitForEEPROMNotBusy()
-{
-    uint16_t reg_status;
-    int32_t ret = mlx90632_i2c_read(MLX90632_REG_STATUS, &reg_status);
-
-    while (ret >= 0 && reg_status & MLX90632_STAT_EE_BUSY)
-    {
-        ret = mlx90632_i2c_read(MLX90632_REG_STATUS, &reg_status);
-    }
-
-    return ret;
-}
-
-static int32_t writeEEPROM_withoutErasing(uint16_t address, uint16_t data)
-{
-    int32_t ret = unlockEEProm();
-
-    if (ret < 0)
-        return ret;
-    ret = mlx90632_i2c_write(address, data);
-    if (ret < 0)
-        return ret;
-    ret = waitForEEPROMNotBusy();
-
-    return ret;
-}
-
-static int32_t writeEEPROM(uint16_t address, uint16_t data)
-{
-    int32_t ret = writeEEPROM_withoutErasing(address, 0x00);
-
-    if (ret < 0)
-        return ret;
-    ret = writeEEPROM_withoutErasing(address, data);
-
-    return ret;
-}
-
-int32_t mlx90632_set_refreshRate(MLX90632_MEAS measRate)
-{
-    uint16_t meas1, meas2;
-
-    int32_t ret = mlx90632_i2c_read(MLX90632_EE_MEAS_1, &meas1);
-
-    if (ret < 0)
-        return ret;
-
-    ret = writeEEPROM(MLX90632_EE_MEAS_1, (meas1 & 0xF8FF) | (measRate << 8));
-    if (ret < 0)
-        return ret;
-
-    ret = mlx90632_i2c_read(MLX90632_EE_MEAS_2, &meas2);
-    if (ret < 0)
-        return ret;
-    ret = writeEEPROM(MLX90632_EE_MEAS_2, (meas2 & 0xF8FF) | (measRate << 8));
-
-    return ret;
-}
-
-MLX90632_MEAS mlx90632_get_refreshRate(void)
-{
-    int32_t ret;
-    uint16_t meas1;
-
-    ret = mlx90632_i2c_read(MLX90632_EE_MEAS_1, &meas1);
-    if (ret < 0)
-        return MLX90632_MEAS_HZ_ERROR;
-
-    return (meas1 & 0x0700) >> 8;
-=======
 int32_t mlx90632_addressed_reset(void)
 {
     int32_t ret;
@@ -668,7 +592,83 @@
     }
 
     return 0;
->>>>>>> 72a4772f
+}
+
+
+static int32_t unlockEEProm()
+{
+    return mlx90632_i2c_write(0x3005, 0x554C);
+}
+
+static int32_t waitForEEPROMNotBusy()
+{
+    uint16_t reg_status;
+    int32_t ret = mlx90632_i2c_read(MLX90632_REG_STATUS, &reg_status);
+
+    while (ret >= 0 && reg_status & MLX90632_STAT_EE_BUSY)
+    {
+        ret = mlx90632_i2c_read(MLX90632_REG_STATUS, &reg_status);
+    }
+
+    return ret;
+}
+
+static int32_t writeEEPROM_withoutErasing(uint16_t address, uint16_t data)
+{
+    int32_t ret = unlockEEProm();
+
+    if (ret < 0)
+        return ret;
+    ret = mlx90632_i2c_write(address, data);
+    if (ret < 0)
+        return ret;
+    ret = waitForEEPROMNotBusy();
+
+    return ret;
+}
+
+static int32_t writeEEPROM(uint16_t address, uint16_t data)
+{
+    int32_t ret = writeEEPROM_withoutErasing(address, 0x00);
+
+    if (ret < 0)
+        return ret;
+    ret = writeEEPROM_withoutErasing(address, data);
+
+    return ret;
+}
+
+int32_t mlx90632_set_refreshRate(MLX90632_MEAS measRate)
+{
+    uint16_t meas1, meas2;
+
+    int32_t ret = mlx90632_i2c_read(MLX90632_EE_MEAS_1, &meas1);
+
+    if (ret < 0)
+        return ret;
+
+    ret = writeEEPROM(MLX90632_EE_MEAS_1, (meas1 & 0xF8FF) | (measRate << 8));
+    if (ret < 0)
+        return ret;
+
+    ret = mlx90632_i2c_read(MLX90632_EE_MEAS_2, &meas2);
+    if (ret < 0)
+        return ret;
+    ret = writeEEPROM(MLX90632_EE_MEAS_2, (meas2 & 0xF8FF) | (measRate << 8));
+
+    return ret;
+}
+
+MLX90632_MEAS mlx90632_get_refreshRate(void)
+{
+    int32_t ret;
+    uint16_t meas1;
+
+    ret = mlx90632_i2c_read(MLX90632_EE_MEAS_1, &meas1);
+    if (ret < 0)
+        return MLX90632_MEAS_HZ_ERROR;
+
+    return (meas1 & 0x0700) >> 8;
 }
 
 ///@}